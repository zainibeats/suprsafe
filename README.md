--- conflicted
+++ resolved
@@ -1,8 +1,4 @@
-<<<<<<< HEAD
 # **SuprSafe**
-=======
-**## SuprSafe**
->>>>>>> 9494eb88
 
 **SuprSafe** is a powerful yet user-friendly file encryption software that safeguards your sensitive data using the industry-standard AES-256 algorithm. With its intuitive command-line interface (CLI), SuprSafe empowers you to encrypt and decrypt files effortlessly, ensuring their confidentiality without unnecessary complexity.
 
